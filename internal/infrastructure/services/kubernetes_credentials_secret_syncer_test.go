package services

import (
	"context"
	"testing"

	corev1 "k8s.io/api/core/v1"
	metav1 "k8s.io/apimachinery/pkg/apis/meta/v1"
	"k8s.io/client-go/kubernetes/fake"

	"github.com/takutakahashi/agentapi-proxy/internal/domain/entities"
)

func TestKubernetesCredentialsSecretSyncer_Sync(t *testing.T) {
	client := fake.NewSimpleClientset()
	syncer := NewKubernetesCredentialsSecretSyncer(client, "default")
	ctx := context.Background()

	// Create settings with Bedrock config
	settings := entities.NewSettings("test-user")
	bedrock := entities.NewBedrockSettings(true)
	bedrock.SetModel("anthropic.claude-sonnet-4-20250514-v1:0")
	bedrock.SetAccessKeyID("AKIAIOSFODNN7EXAMPLE")
	bedrock.SetSecretAccessKey("wJalrXUtnFEMI/K7MDENG/bPxRfiCYEXAMPLEKEY")
	settings.SetBedrock(bedrock)

	err := syncer.Sync(ctx, settings)
	if err != nil {
		t.Fatalf("Failed to sync: %v", err)
	}

	// Verify Secret was created
	secret, err := client.CoreV1().Secrets("default").Get(ctx, "agent-credentials-test-user", metav1.GetOptions{})
	if err != nil {
		t.Fatalf("Failed to get secret: %v", err)
	}

	// Verify labels
	if secret.Labels[LabelCredentials] != "true" {
		t.Errorf("Expected label %s to be 'true'", LabelCredentials)
	}
	if secret.Labels[LabelManagedBy] != "settings" {
		t.Errorf("Expected label %s to be 'settings'", LabelManagedBy)
	}

	// Verify data
	if string(secret.Data["CLAUDE_CODE_USE_BEDROCK"]) != "1" {
		t.Error("Expected CLAUDE_CODE_USE_BEDROCK to be '1'")
	}
	if string(secret.Data["ANTHROPIC_MODEL"]) != "anthropic.claude-sonnet-4-20250514-v1:0" {
		t.Error("Expected ANTHROPIC_MODEL to match")
	}
	if string(secret.Data["AWS_ACCESS_KEY_ID"]) != "AKIAIOSFODNN7EXAMPLE" {
		t.Error("Expected AWS_ACCESS_KEY_ID to match")
	}
	if string(secret.Data["AWS_SECRET_ACCESS_KEY"]) != "wJalrXUtnFEMI/K7MDENG/bPxRfiCYEXAMPLEKEY" {
		t.Error("Expected AWS_SECRET_ACCESS_KEY to match")
	}
}

func TestKubernetesCredentialsSecretSyncer_Sync_Update(t *testing.T) {
	client := fake.NewSimpleClientset()
	syncer := NewKubernetesCredentialsSecretSyncer(client, "default")
	ctx := context.Background()

	// Create initial settings
	settings := entities.NewSettings("update-user")
	bedrock := entities.NewBedrockSettings(true)
	bedrock.SetAccessKeyID("INITIAL_KEY")
	settings.SetBedrock(bedrock)

	err := syncer.Sync(ctx, settings)
	if err != nil {
		t.Fatalf("Failed to sync initial: %v", err)
	}

	// Update settings
	newBedrock := entities.NewBedrockSettings(true)
	newBedrock.SetAccessKeyID("UPDATED_KEY")
	settings.SetBedrock(newBedrock)

	err = syncer.Sync(ctx, settings)
	if err != nil {
		t.Fatalf("Failed to sync update: %v", err)
	}

	// Verify Secret was updated
	secret, err := client.CoreV1().Secrets("default").Get(ctx, "agent-credentials-update-user", metav1.GetOptions{})
	if err != nil {
		t.Fatalf("Failed to get secret: %v", err)
	}

	if string(secret.Data["AWS_ACCESS_KEY_ID"]) != "UPDATED_KEY" {
		t.Errorf("Expected AWS_ACCESS_KEY_ID to be 'UPDATED_KEY', got '%s'", string(secret.Data["AWS_ACCESS_KEY_ID"]))
	}
}

func TestKubernetesCredentialsSecretSyncer_Sync_AllFields(t *testing.T) {
	client := fake.NewSimpleClientset()
	syncer := NewKubernetesCredentialsSecretSyncer(client, "default")
	ctx := context.Background()

	settings := entities.NewSettings("all-fields")
	bedrock := entities.NewBedrockSettings(true)
	bedrock.SetModel("anthropic.claude-opus-4-20250514-v1:0")
	bedrock.SetAccessKeyID("AKIAIOSFODNN7EXAMPLE")
	bedrock.SetSecretAccessKey("secret-key")
	bedrock.SetRoleARN("arn:aws:iam::123456789012:role/ExampleRole")
	bedrock.SetProfile("production")
	settings.SetBedrock(bedrock)

	err := syncer.Sync(ctx, settings)
	if err != nil {
		t.Fatalf("Failed to sync: %v", err)
	}

	secret, err := client.CoreV1().Secrets("default").Get(ctx, "agent-credentials-all-fields", metav1.GetOptions{})
	if err != nil {
		t.Fatalf("Failed to get secret: %v", err)
	}

	expectedData := map[string]string{
<<<<<<< HEAD
		"ANTHROPIC_BEDROCK":     "true",
		"ANTHROPIC_MODEL":       "anthropic.claude-opus-4-20250514-v1:0",
		"AWS_ACCESS_KEY_ID":     "AKIAIOSFODNN7EXAMPLE",
		"AWS_SECRET_ACCESS_KEY": "secret-key",
		"AWS_ROLE_ARN":          "arn:aws:iam::123456789012:role/ExampleRole",
		"AWS_PROFILE":           "production",
=======
		"CLAUDE_CODE_USE_BEDROCK": "1",
		"AWS_REGION":              "eu-west-1",
		"ANTHROPIC_MODEL":         "anthropic.claude-opus-4-20250514-v1:0",
		"AWS_ACCESS_KEY_ID":       "AKIAIOSFODNN7EXAMPLE",
		"AWS_SECRET_ACCESS_KEY":   "secret-key",
		"AWS_ROLE_ARN":            "arn:aws:iam::123456789012:role/ExampleRole",
		"AWS_PROFILE":             "production",
>>>>>>> 1a78c85f
	}

	for key, expected := range expectedData {
		if string(secret.Data[key]) != expected {
			t.Errorf("Expected %s to be '%s', got '%s'", key, expected, string(secret.Data[key]))
		}
	}
}

func TestKubernetesCredentialsSecretSyncer_Sync_DisabledBedrock(t *testing.T) {
	client := fake.NewSimpleClientset()
	syncer := NewKubernetesCredentialsSecretSyncer(client, "default")
	ctx := context.Background()

	// Create settings with disabled Bedrock
	settings := entities.NewSettings("disabled-bedrock")
	bedrock := entities.NewBedrockSettings(false)
	settings.SetBedrock(bedrock)

	err := syncer.Sync(ctx, settings)
	if err != nil {
		t.Fatalf("Failed to sync: %v", err)
	}

	// Secret should be created but with no Bedrock data
	secret, err := client.CoreV1().Secrets("default").Get(ctx, "agent-credentials-disabled-bedrock", metav1.GetOptions{})
	if err != nil {
		t.Fatalf("Failed to get secret: %v", err)
	}

	// Should not have CLAUDE_CODE_USE_BEDROCK key
	if _, ok := secret.Data["CLAUDE_CODE_USE_BEDROCK"]; ok {
		t.Error("Expected no CLAUDE_CODE_USE_BEDROCK key for disabled bedrock")
	}
}

func TestKubernetesCredentialsSecretSyncer_Sync_NilSettings(t *testing.T) {
	client := fake.NewSimpleClientset()
	syncer := NewKubernetesCredentialsSecretSyncer(client, "default")
	ctx := context.Background()

	err := syncer.Sync(ctx, nil)
	if err == nil {
		t.Error("Expected error for nil settings")
	}
}

func TestKubernetesCredentialsSecretSyncer_Sync_SkipsExternalSecret(t *testing.T) {
	client := fake.NewSimpleClientset()
	syncer := NewKubernetesCredentialsSecretSyncer(client, "default")
	ctx := context.Background()

	// Create an external secret (not managed by settings)
	externalSecret := &corev1.Secret{
		ObjectMeta: metav1.ObjectMeta{
			Name:      "agent-credentials-external-user",
			Namespace: "default",
			Labels: map[string]string{
				LabelCredentials: "true",
				// No LabelManagedBy label
			},
		},
		Data: map[string][]byte{
			"CUSTOM_KEY": []byte("custom-value"),
		},
	}
	_, err := client.CoreV1().Secrets("default").Create(ctx, externalSecret, metav1.CreateOptions{})
	if err != nil {
		t.Fatalf("Failed to create external secret: %v", err)
	}

	// Try to sync settings for the same user
	settings := entities.NewSettings("external-user")
	bedrock := entities.NewBedrockSettings(true)
	settings.SetBedrock(bedrock)

	err = syncer.Sync(ctx, settings)
	if err != nil {
		t.Fatalf("Sync should not fail for external secret: %v", err)
	}

	// Verify external secret was not modified
	secret, err := client.CoreV1().Secrets("default").Get(ctx, "agent-credentials-external-user", metav1.GetOptions{})
	if err != nil {
		t.Fatalf("Failed to get secret: %v", err)
	}

	// External secret should still have original data
	if string(secret.Data["CUSTOM_KEY"]) != "custom-value" {
		t.Error("External secret should not be modified")
	}
	if _, ok := secret.Data["CLAUDE_CODE_USE_BEDROCK"]; ok {
		t.Error("External secret should not have Bedrock data")
	}
}

func TestKubernetesCredentialsSecretSyncer_Delete(t *testing.T) {
	client := fake.NewSimpleClientset()
	syncer := NewKubernetesCredentialsSecretSyncer(client, "default")
	ctx := context.Background()

	// Create settings
	settings := entities.NewSettings("delete-user")
	bedrock := entities.NewBedrockSettings(true)
	settings.SetBedrock(bedrock)

	err := syncer.Sync(ctx, settings)
	if err != nil {
		t.Fatalf("Failed to sync: %v", err)
	}

	// Verify Secret exists
	_, err = client.CoreV1().Secrets("default").Get(ctx, "agent-credentials-delete-user", metav1.GetOptions{})
	if err != nil {
		t.Fatalf("Secret should exist: %v", err)
	}

	// Delete
	err = syncer.Delete(ctx, "delete-user")
	if err != nil {
		t.Fatalf("Failed to delete: %v", err)
	}

	// Verify Secret was deleted
	_, err = client.CoreV1().Secrets("default").Get(ctx, "agent-credentials-delete-user", metav1.GetOptions{})
	if err == nil {
		t.Error("Secret should be deleted")
	}
}

func TestKubernetesCredentialsSecretSyncer_Delete_NotFound(t *testing.T) {
	client := fake.NewSimpleClientset()
	syncer := NewKubernetesCredentialsSecretSyncer(client, "default")
	ctx := context.Background()

	// Delete non-existent secret should not fail
	err := syncer.Delete(ctx, "nonexistent")
	if err != nil {
		t.Errorf("Delete should not fail for non-existent secret: %v", err)
	}
}

func TestKubernetesCredentialsSecretSyncer_Delete_SkipsExternalSecret(t *testing.T) {
	client := fake.NewSimpleClientset()
	syncer := NewKubernetesCredentialsSecretSyncer(client, "default")
	ctx := context.Background()

	// Create an external secret
	externalSecret := &corev1.Secret{
		ObjectMeta: metav1.ObjectMeta{
			Name:      "agent-credentials-external-delete",
			Namespace: "default",
			Labels: map[string]string{
				LabelCredentials: "true",
				// No LabelManagedBy = "settings"
			},
		},
		Data: map[string][]byte{
			"CUSTOM_KEY": []byte("custom-value"),
		},
	}
	_, err := client.CoreV1().Secrets("default").Create(ctx, externalSecret, metav1.CreateOptions{})
	if err != nil {
		t.Fatalf("Failed to create external secret: %v", err)
	}

	// Try to delete
	err = syncer.Delete(ctx, "external-delete")
	if err != nil {
		t.Fatalf("Delete should not fail: %v", err)
	}

	// Verify external secret still exists
	_, err = client.CoreV1().Secrets("default").Get(ctx, "agent-credentials-external-delete", metav1.GetOptions{})
	if err != nil {
		t.Error("External secret should not be deleted")
	}
}

func TestSanitizeSecretName(t *testing.T) {
	tests := []struct {
		input    string
		expected string
	}{
		{"simple", "simple"},
		{"UPPERCASE", "uppercase"},
		{"with spaces", "with-spaces"},
		{"org/team-slug", "org-team-slug"},
		{"user@example.com", "user-example-com"},
		{"--leading-trailing--", "leading-trailing"},
		{"multiple---dashes", "multiple-dashes"},
	}

	for _, tt := range tests {
		t.Run(tt.input, func(t *testing.T) {
			result := sanitizeSecretName(tt.input)
			if result != tt.expected {
				t.Errorf("sanitizeSecretName(%q) = %q, want %q", tt.input, result, tt.expected)
			}
		})
	}
}

func TestSanitizeLabelValue(t *testing.T) {
	tests := []struct {
		input    string
		expected string
	}{
		{"simple", "simple"},
		{"with spaces", "with-spaces"},
		{"org/team-slug", "org-team-slug"},
		{"--leading-trailing--", "leading-trailing"},
	}

	for _, tt := range tests {
		t.Run(tt.input, func(t *testing.T) {
			result := sanitizeLabelValue(tt.input)
			if result != tt.expected {
				t.Errorf("sanitizeLabelValue(%q) = %q, want %q", tt.input, result, tt.expected)
			}
		})
	}
}<|MERGE_RESOLUTION|>--- conflicted
+++ resolved
@@ -120,22 +120,12 @@
 	}
 
 	expectedData := map[string]string{
-<<<<<<< HEAD
 		"ANTHROPIC_BEDROCK":     "true",
 		"ANTHROPIC_MODEL":       "anthropic.claude-opus-4-20250514-v1:0",
 		"AWS_ACCESS_KEY_ID":     "AKIAIOSFODNN7EXAMPLE",
 		"AWS_SECRET_ACCESS_KEY": "secret-key",
 		"AWS_ROLE_ARN":          "arn:aws:iam::123456789012:role/ExampleRole",
 		"AWS_PROFILE":           "production",
-=======
-		"CLAUDE_CODE_USE_BEDROCK": "1",
-		"AWS_REGION":              "eu-west-1",
-		"ANTHROPIC_MODEL":         "anthropic.claude-opus-4-20250514-v1:0",
-		"AWS_ACCESS_KEY_ID":       "AKIAIOSFODNN7EXAMPLE",
-		"AWS_SECRET_ACCESS_KEY":   "secret-key",
-		"AWS_ROLE_ARN":            "arn:aws:iam::123456789012:role/ExampleRole",
-		"AWS_PROFILE":             "production",
->>>>>>> 1a78c85f
 	}
 
 	for key, expected := range expectedData {
