package services

import (
	"context"
	"testing"

	"github.com/stretchr/testify/assert"
	"github.com/stretchr/testify/require"
	"github.com/takutakahashi/agentapi-proxy/internal/infrastructure/repositories/testutils"
	portServices "github.com/takutakahashi/agentapi-proxy/internal/usecases/ports/services"
	appsv1 "k8s.io/api/apps/v1"
	corev1 "k8s.io/api/core/v1"
	"sigs.k8s.io/controller-runtime/pkg/client"
)

func TestKubernetesServiceImpl_CreateAgentStatefulSet(t *testing.T) {
	suite := testutils.NewEnvTestSuite()
	err := suite.Setup()
	require.NoError(t, err)
	defer func() {
		_ = suite.Teardown()
	}()

	svc := NewKubernetesService(suite.GetClient(), suite.GetClientset())
	ctx := context.Background()

	agentID := "test-agent-1"
	sessionID := "session-1"

	err = svc.CreateAgentStatefulSet(ctx, agentID, sessionID)
	require.NoError(t, err)

	statefulset := &appsv1.StatefulSet{}
	key := client.ObjectKey{
		Namespace: testutils.EnvTestNamespace,
		Name:      "agent-" + agentID,
	}
	err = suite.GetClient().Get(ctx, key, statefulset)
	require.NoError(t, err)

	assert.Equal(t, "agent-"+agentID, statefulset.Name)
	assert.Equal(t, testutils.EnvTestNamespace, statefulset.Namespace)
	assert.Equal(t, sessionID, statefulset.Labels["session-id"])

	service := &corev1.Service{}
	serviceKey := client.ObjectKey{
		Namespace: testutils.EnvTestNamespace,
		Name:      "agent-" + agentID + "-headless",
	}
	err = suite.GetClient().Get(ctx, serviceKey, service)
	require.NoError(t, err)

	assert.Equal(t, "agent-"+agentID+"-headless", service.Name)
	assert.Equal(t, testutils.EnvTestNamespace, service.Namespace)
	assert.Equal(t, corev1.ServiceTypeClusterIP, service.Spec.Type)
	assert.Equal(t, "None", service.Spec.ClusterIP)
}

func TestKubernetesServiceImpl_CreateAgentStatefulSetWithConfig(t *testing.T) {
	suite := testutils.NewEnvTestSuite()
	err := suite.Setup()
	require.NoError(t, err)
	defer func() {
		_ = suite.Teardown()
	}()

	svc := NewKubernetesService(suite.GetClient(), suite.GetClientset())
	ctx := context.Background()

	agentID := "test-agent-config"
	sessionID := "session-config"

	err = svc.CreateAgentStatefulSet(ctx, agentID, sessionID)
	require.NoError(t, err)

	statefulset := &appsv1.StatefulSet{}
	key := client.ObjectKey{
		Namespace: testutils.EnvTestNamespace,
		Name:      "agent-" + agentID,
	}
	err = suite.GetClient().Get(ctx, key, statefulset)
	require.NoError(t, err)

	container := statefulset.Spec.Template.Spec.Containers[0]
	assert.NotEmpty(t, container.Image)

	found := false
	for _, env := range container.Env {
		if env.Name == "AGENT_ID" && env.Value == agentID {
			found = true
			break
		}
	}
	assert.True(t, found, "Environment variable AGENT_ID not found or incorrect value")
}

func TestKubernetesServiceImpl_DeleteStatefulSet(t *testing.T) {
	suite := testutils.NewEnvTestSuite()
	err := suite.Setup()
	require.NoError(t, err)
	defer func() {
		_ = suite.Teardown()
	}()

	svc := NewKubernetesService(suite.GetClient(), suite.GetClientset())
	ctx := context.Background()

	agentID := "test-agent-delete"
	sessionID := "session-delete"

	err = svc.CreateAgentStatefulSet(ctx, agentID, sessionID)
	require.NoError(t, err)

	statefulset := &appsv1.StatefulSet{}
	key := client.ObjectKey{
		Namespace: testutils.EnvTestNamespace,
		Name:      "agent-" + agentID,
	}
	err = suite.GetClient().Get(ctx, key, statefulset)
	require.NoError(t, err)

	err = svc.DeleteStatefulSet(ctx, agentID)
	require.NoError(t, err)

	err = suite.GetClient().Get(ctx, key, statefulset)
	assert.True(t, client.IgnoreNotFound(err) == nil, "StatefulSet should be deleted")

	service := &corev1.Service{}
	serviceKey := client.ObjectKey{
		Namespace: testutils.EnvTestNamespace,
		Name:      "agent-" + agentID + "-headless",
	}
	err = suite.GetClient().Get(ctx, serviceKey, service)
	assert.True(t, client.IgnoreNotFound(err) == nil, "Service should be deleted")
}

func TestKubernetesServiceImpl_CreateAgentPod_BackwardCompatibility(t *testing.T) {
	suite := testutils.NewEnvTestSuite()
	err := suite.Setup()
	require.NoError(t, err)
	defer func() {
		_ = suite.Teardown()
	}()

	svc := NewKubernetesService(suite.GetClient(), suite.GetClientset())
	ctx := context.Background()

	sessionID := "session-compat"

	podName, err := svc.CreateAgentPod(ctx, sessionID)
	require.NoError(t, err)
	assert.Contains(t, podName, "agent-")
	assert.Contains(t, podName, "-0")
}

func TestKubernetesServiceImpl_GetPodStatus(t *testing.T) {
	suite := testutils.NewEnvTestSuite()
	err := suite.Setup()
	require.NoError(t, err)
	defer func() {
		_ = suite.Teardown()
	}()

	svc := NewKubernetesService(suite.GetClient(), suite.GetClientset())
	ctx := context.Background()

	t.Run("existing pod", func(t *testing.T) {
		agentID := "test-agent-status"
		sessionID := "session-status"

		err = svc.CreateAgentStatefulSet(ctx, agentID, sessionID)
		require.NoError(t, err)

		podName := "agent-" + agentID + "-0"
		status, err := svc.GetPodStatus(ctx, podName)
		require.NoError(t, err)
		assert.NotEmpty(t, status)
	})

	t.Run("non-existing pod", func(t *testing.T) {
		status, err := svc.GetPodStatus(ctx, "non-existing-pod")
		require.NoError(t, err)
		assert.Equal(t, "NotFound", status)
	})
}

func TestKubernetesServiceImpl_ListPodsBySession(t *testing.T) {
	suite := testutils.NewEnvTestSuite()
	err := suite.Setup()
	require.NoError(t, err)
	defer func() {
		_ = suite.Teardown()
	}()

	svc := NewKubernetesService(suite.GetClient(), suite.GetClientset())
	ctx := context.Background()

	sessionID := "session-list"

	err = svc.CreateAgentStatefulSet(ctx, "agent-list-1", sessionID)
	require.NoError(t, err)

	err = svc.CreateAgentStatefulSet(ctx, "agent-list-2", sessionID)
	require.NoError(t, err)

	// Note: In envtest, StatefulSet pods may not be immediately created
	// We test that the StatefulSets are created correctly instead
	statefulset1 := &appsv1.StatefulSet{}
	key1 := client.ObjectKey{
		Namespace: testutils.EnvTestNamespace,
		Name:      "agent-agent-list-1",
	}
	err = suite.GetClient().Get(ctx, key1, statefulset1)
	require.NoError(t, err)
	assert.Equal(t, sessionID, statefulset1.Labels["session-id"])

	statefulset2 := &appsv1.StatefulSet{}
	key2 := client.ObjectKey{
		Namespace: testutils.EnvTestNamespace,
		Name:      "agent-agent-list-2",
	}
	err = suite.GetClient().Get(ctx, key2, statefulset2)
	require.NoError(t, err)
	assert.Equal(t, sessionID, statefulset2.Labels["session-id"])
}

func TestKubernetesServiceImpl_ConfigMapOperations(t *testing.T) {
	suite := testutils.NewEnvTestSuite()
	err := suite.Setup()
	require.NoError(t, err)
	defer func() {
		_ = suite.Teardown()
	}()

	svc := NewKubernetesService(suite.GetClient(), suite.GetClientset())
	ctx := context.Background()

	configMapName := "test-config"
	data := map[string]string{
		"key1": "value1",
		"key2": "value2",
	}

	t.Run("create configmap", func(t *testing.T) {
		err = svc.CreateConfigMap(ctx, configMapName, data)
		require.NoError(t, err)

		configMap := &corev1.ConfigMap{}
		key := client.ObjectKey{
			Namespace: testutils.EnvTestNamespace,
			Name:      configMapName,
		}
		err = suite.GetClient().Get(ctx, key, configMap)
		require.NoError(t, err)

		assert.Equal(t, data, configMap.Data)
	})

	t.Run("update configmap", func(t *testing.T) {
		newData := map[string]string{
			"key1": "updated-value1",
			"key3": "value3",
		}

		err = svc.UpdateConfigMap(ctx, configMapName, newData)
		require.NoError(t, err)

		configMap := &corev1.ConfigMap{}
		key := client.ObjectKey{
			Namespace: testutils.EnvTestNamespace,
			Name:      configMapName,
		}
		err = suite.GetClient().Get(ctx, key, configMap)
		require.NoError(t, err)

		assert.Equal(t, newData, configMap.Data)
	})

	t.Run("delete configmap", func(t *testing.T) {
		err = svc.DeleteConfigMap(ctx, configMapName)
		require.NoError(t, err)

		configMap := &corev1.ConfigMap{}
		key := client.ObjectKey{
			Namespace: testutils.EnvTestNamespace,
			Name:      configMapName,
		}
		err = suite.GetClient().Get(ctx, key, configMap)
		assert.True(t, client.IgnoreNotFound(err) == nil, "ConfigMap should be deleted")
	})
}

func TestKubernetesServiceImpl_ScalePods(t *testing.T) {
	suite := testutils.NewEnvTestSuite()
	err := suite.Setup()
	require.NoError(t, err)
	defer func() {
		_ = suite.Teardown()
	}()

	svc := NewKubernetesService(suite.GetClient(), suite.GetClientset())
	ctx := context.Background()

	sessionID := "session-scale-unique"

	// Test scaling to 1 (should create a new StatefulSet)
	err = svc.ScalePods(ctx, sessionID, 1)
	require.NoError(t, err)

	// Test scaling down to 0
	err = svc.ScalePods(ctx, sessionID, 0)
	require.NoError(t, err)

	// Note: envtest environment doesn't support pod scheduling like a real cluster
	// so we just test that the scaling operation completes without error
}

func TestKubernetesServiceImpl_GetPodMetrics(t *testing.T) {
	suite := testutils.NewEnvTestSuite()
	err := suite.Setup()
	require.NoError(t, err)
	defer func() {
		_ = suite.Teardown()
	}()

	svc := NewKubernetesService(suite.GetClient(), suite.GetClientset())
	ctx := context.Background()

	metrics, err := svc.GetPodMetrics(ctx, "any-pod")
	require.NoError(t, err)

	assert.NotNil(t, metrics)
	assert.Equal(t, "100m", metrics.CPUUsage)
	assert.Equal(t, "128Mi", metrics.MemoryUsage)
}

func TestKubernetesServiceImpl_DeletePod(t *testing.T) {
	suite := testutils.NewEnvTestSuite()
	err := suite.Setup()
	require.NoError(t, err)
	defer func() {
		_ = suite.Teardown()
	}()

	svc := NewKubernetesService(suite.GetClient(), suite.GetClientset())
	ctx := context.Background()

	t.Run("delete pod from statefulset", func(t *testing.T) {
		agentID := "test-agent-delete-pod"
		sessionID := "session-delete-pod"

		err = svc.CreateAgentStatefulSet(ctx, agentID, sessionID)
		require.NoError(t, err)

		podName := "agent-" + agentID + "-0"

		err = svc.DeletePod(ctx, podName)
		require.NoError(t, err)

		statefulset := &appsv1.StatefulSet{}
		key := client.ObjectKey{
			Namespace: testutils.EnvTestNamespace,
			Name:      "agent-" + agentID,
		}
		err = suite.GetClient().Get(ctx, key, statefulset)
		assert.True(t, client.IgnoreNotFound(err) == nil, "StatefulSet should be deleted")
	})

	t.Run("delete non-existing pod", func(t *testing.T) {
		err := svc.DeletePod(ctx, "non-existing-pod")
		require.NoError(t, err)
	})
}

func TestKubernetesServiceImpl_UserSpecificResources(t *testing.T) {
	suite := testutils.NewEnvTestSuite()
	err := suite.Setup()
	require.NoError(t, err)
	defer func() {
		_ = suite.Teardown()
	}()

	svc := NewKubernetesService(suite.GetClient(), suite.GetClientset())
	ctx := context.Background()

	userID := "test-user-123"
	notificationTargets := []string{"webhook:http://example.com", "email:test@example.com"}
	envVars := map[string]string{
		"GITHUB_TOKEN": "ghp_test123",
		"API_KEY":      "secret123",
		"DEBUG":        "true",
	}

	t.Run("create user configmap", func(t *testing.T) {
		err = svc.CreateUserConfigMap(ctx, userID, notificationTargets)
		require.NoError(t, err)

		configMapName := "user-" + userID + "-notifications"
		configMap := &corev1.ConfigMap{}
		key := client.ObjectKey{
			Namespace: testutils.EnvTestNamespace,
			Name:      configMapName,
		}
		err = suite.GetClient().Get(ctx, key, configMap)
		require.NoError(t, err)

		expectedData := "webhook:http://example.com,email:test@example.com"
		assert.Equal(t, expectedData, configMap.Data["subscriptions.json"])
	})

	t.Run("create user secret", func(t *testing.T) {
		err = svc.CreateUserSecret(ctx, userID, envVars)
		require.NoError(t, err)

		secretName := "user-" + userID + "-env"
		secret := &corev1.Secret{}
		key := client.ObjectKey{
			Namespace: testutils.EnvTestNamespace,
			Name:      secretName,
		}
		err = suite.GetClient().Get(ctx, key, secret)
		require.NoError(t, err)

		assert.Equal(t, []byte("ghp_test123"), secret.Data["GITHUB_TOKEN"])
		assert.Equal(t, []byte("secret123"), secret.Data["API_KEY"])
		assert.Equal(t, []byte("true"), secret.Data["DEBUG"])
	})

	t.Run("delete user resources", func(t *testing.T) {
		err = svc.DeleteUserResources(ctx, userID)
		require.NoError(t, err)

		// Verify ConfigMap is deleted
		configMapName := "user-" + userID + "-notifications"
		configMap := &corev1.ConfigMap{}
		configMapKey := client.ObjectKey{
			Namespace: testutils.EnvTestNamespace,
			Name:      configMapName,
		}
		err = suite.GetClient().Get(ctx, configMapKey, configMap)
		assert.True(t, client.IgnoreNotFound(err) == nil, "ConfigMap should be deleted")

		// Verify Secret is deleted
		secretName := "user-" + userID + "-env"
		secret := &corev1.Secret{}
		secretKey := client.ObjectKey{
			Namespace: testutils.EnvTestNamespace,
			Name:      secretName,
		}
		err = suite.GetClient().Get(ctx, secretKey, secret)
		assert.True(t, client.IgnoreNotFound(err) == nil, "Secret should be deleted")
	})
}

func TestKubernetesServiceImpl_SecretOperations(t *testing.T) {
	suite := testutils.NewEnvTestSuite()
	err := suite.Setup()
	require.NoError(t, err)
	defer func() {
		_ = suite.Teardown()
	}()

	svc := NewKubernetesService(suite.GetClient(), suite.GetClientset())
	ctx := context.Background()

	secretName := "test-secret"
	data := map[string][]byte{
		"username": []byte("testuser"),
		"password": []byte("testpass"),
	}

	t.Run("create secret", func(t *testing.T) {
		err = svc.CreateSecret(ctx, secretName, data)
		require.NoError(t, err)

		secret := &corev1.Secret{}
		key := client.ObjectKey{
			Namespace: testutils.EnvTestNamespace,
			Name:      secretName,
		}
		err = suite.GetClient().Get(ctx, key, secret)
		require.NoError(t, err)

		assert.Equal(t, data, secret.Data)
	})

	t.Run("update secret", func(t *testing.T) {
		newData := map[string][]byte{
			"username": []byte("updateduser"),
			"token":    []byte("newtoken"),
		}

		err = svc.UpdateSecret(ctx, secretName, newData)
		require.NoError(t, err)

		secret := &corev1.Secret{}
		key := client.ObjectKey{
			Namespace: testutils.EnvTestNamespace,
			Name:      secretName,
		}
		err = suite.GetClient().Get(ctx, key, secret)
		require.NoError(t, err)

		assert.Equal(t, newData, secret.Data)
	})

	t.Run("delete secret", func(t *testing.T) {
		err = svc.DeleteSecret(ctx, secretName)
		require.NoError(t, err)

		secret := &corev1.Secret{}
		key := client.ObjectKey{
			Namespace: testutils.EnvTestNamespace,
			Name:      secretName,
		}
		err = suite.GetClient().Get(ctx, key, secret)
		assert.True(t, client.IgnoreNotFound(err) == nil, "Secret should be deleted")
	})
}

func TestKubernetesServiceImpl_StatefulSetWithUserVolumes(t *testing.T) {
	suite := testutils.NewEnvTestSuite()
	err := suite.Setup()
	require.NoError(t, err)
	defer func() {
		_ = suite.Teardown()
	}()

	svc := NewKubernetesService(suite.GetClient(), suite.GetClientset())
	ctx := context.Background()

	userID := "test-user-volumes"
	agentID := "test-agent-volumes"
	sessionID := "session-volumes"

	// Create user resources first
	notificationTargets := []string{"webhook:http://example.com/notify"}
	envVars := map[string]string{
		"GITHUB_TOKEN": "ghp_example123",
		"API_URL":      "https://api.example.com",
	}

	err = svc.CreateUserConfigMap(ctx, userID, notificationTargets)
	require.NoError(t, err)

	err = svc.CreateUserSecret(ctx, userID, envVars)
	require.NoError(t, err)

	// Create StatefulSet with user-specific configuration
	config := portServices.AgentResourceConfig{
		AgentID:   agentID,
		SessionID: sessionID,
		UserID:    userID,
		Namespace: testutils.EnvTestNamespace,
	}
	err = svc.CreateAgentStatefulSetWithConfig(ctx, config)
	require.NoError(t, err)

	// Verify StatefulSet was created
	statefulset := &appsv1.StatefulSet{}
	key := client.ObjectKey{
		Namespace: testutils.EnvTestNamespace,
		Name:      "agent-" + agentID,
	}
	err = suite.GetClient().Get(ctx, key, statefulset)
	require.NoError(t, err)

	t.Run("verify InitContainer configuration", func(t *testing.T) {
		require.Len(t, statefulset.Spec.Template.Spec.InitContainers, 1)

		initContainer := statefulset.Spec.Template.Spec.InitContainers[0]
		assert.Equal(t, "setup", initContainer.Name)
		assert.Equal(t, "busybox:latest", initContainer.Image)

		// Verify InitContainer command
		assert.Equal(t, []string{"sh", "-c"}, initContainer.Command)
		require.Len(t, initContainer.Args, 1)
		assert.Contains(t, initContainer.Args[0], "cp /config/subscriptions.json /notifications/")
		// Secret is now handled via envFrom, not copied in InitContainer

		// Verify InitContainer volume mounts
		volumeMountNames := make(map[string]string)
		for _, vm := range initContainer.VolumeMounts {
			volumeMountNames[vm.Name] = vm.MountPath
		}

		assert.Equal(t, "/config", volumeMountNames["config-volume"])
<<<<<<< HEAD
		assert.Equal(t, "/notifications", volumeMountNames["notifications"])
=======
		assert.Equal(t, "/secret", volumeMountNames["secret-volume"])
		assert.Equal(t, "/shared/config", volumeMountNames["shared-config"])
		assert.Equal(t, "/shared/env", volumeMountNames["shared-env"])
>>>>>>> f1433af1

		// Verify read-only mounts
		for _, vm := range initContainer.VolumeMounts {
			if vm.Name == "config-volume" {
				assert.True(t, vm.ReadOnly, "ConfigMap volume should be read-only")
			}
		}
	})

	t.Run("verify agent container configuration", func(t *testing.T) {
		require.Len(t, statefulset.Spec.Template.Spec.Containers, 1)

		agentContainer := statefulset.Spec.Template.Spec.Containers[0]
		assert.Equal(t, "agent", agentContainer.Name)

		// Verify agent container environment variables
		envMap := make(map[string]string)
		for _, env := range agentContainer.Env {
			if env.Value != "" {
				envMap[env.Name] = env.Value
			}
		}

		assert.Equal(t, agentID, envMap["AGENT_ID"])
		assert.Equal(t, sessionID, envMap["SESSION_ID"])
		assert.Equal(t, userID, envMap["USER_ID"])
		assert.Equal(t, "/home/agentapi/notifications", envMap["USER_CONFIG_PATH"])

		// Verify agent container volume mounts
		volumeMountNames := make(map[string]string)
		for _, vm := range agentContainer.VolumeMounts {
			volumeMountNames[vm.Name] = vm.MountPath
		}

		assert.Equal(t, "/data", volumeMountNames["data"])
<<<<<<< HEAD
		assert.Equal(t, "/home/agentapi/notifications", volumeMountNames["notifications"])

		// Verify notifications volume is read-only for agent container
=======
		assert.Equal(t, "/shared/config", volumeMountNames["shared-config"])
		assert.Equal(t, "/shared/env", volumeMountNames["shared-env"])

		// Verify shared volumes are read-only for agent container
>>>>>>> f1433af1
		for _, vm := range agentContainer.VolumeMounts {
			if vm.Name == "notifications" {
				assert.True(t, vm.ReadOnly, "Notifications volume should be read-only for agent container")
			}
		}
	})

	t.Run("verify volume configuration", func(t *testing.T) {
		volumes := statefulset.Spec.Template.Spec.Volumes
		require.Len(t, volumes, 2)

		volumeMap := make(map[string]corev1.Volume)
		for _, vol := range volumes {
			volumeMap[vol.Name] = vol
		}

		// Verify ConfigMap volume
		configVol, exists := volumeMap["config-volume"]
		require.True(t, exists)
		require.NotNil(t, configVol.ConfigMap)
		expectedConfigMapName := "user-" + userID + "-notifications"
		assert.Equal(t, expectedConfigMapName, configVol.ConfigMap.Name)
		assert.True(t, *configVol.ConfigMap.Optional, "ConfigMap should be optional")

		// Verify notifications emptyDir volume
		notificationsVol, exists := volumeMap["notifications"]
		require.True(t, exists)
		require.NotNil(t, notificationsVol.EmptyDir)
	})

	t.Run("verify volume claim template", func(t *testing.T) {
		require.Len(t, statefulset.Spec.VolumeClaimTemplates, 1)

		volumeClaimTemplate := statefulset.Spec.VolumeClaimTemplates[0]
		assert.Equal(t, "data", volumeClaimTemplate.Name)
		assert.Contains(t, volumeClaimTemplate.Spec.AccessModes, corev1.ReadWriteOnce)

		// Verify storage request exists
		storageRequest, exists := volumeClaimTemplate.Spec.Resources.Requests[corev1.ResourceStorage]
		assert.True(t, exists)
		assert.False(t, storageRequest.IsZero())
	})

	// Cleanup
	err = svc.DeleteStatefulSet(ctx, agentID)
	require.NoError(t, err)

	err = svc.DeleteUserResources(ctx, userID)
	require.NoError(t, err)
}

func TestKubernetesServiceImpl_EndToEndUserWorkflow(t *testing.T) {
	suite := testutils.NewEnvTestSuite()
	err := suite.Setup()
	require.NoError(t, err)
	defer func() {
		_ = suite.Teardown()
	}()

	svc := NewKubernetesService(suite.GetClient(), suite.GetClientset())
	ctx := context.Background()

	userID := "integration-user"
	agentID := "integration-agent"
	sessionID := "integration-session"

	t.Run("complete user workflow", func(t *testing.T) {
		// Step 1: Create user-specific resources
		notificationTargets := []string{
			"slack:https://hooks.slack.com/test",
			"email:user@example.com",
		}
		envVars := map[string]string{
			"GITHUB_TOKEN": "ghp_integration123",
			"DATABASE_URL": "postgresql://test:test@localhost/test",
			"REDIS_URL":    "redis://localhost:6379",
			"LOG_LEVEL":    "debug",
		}

		err := svc.CreateUserConfigMap(ctx, userID, notificationTargets)
		require.NoError(t, err)

		err = svc.CreateUserSecret(ctx, userID, envVars)
		require.NoError(t, err)

		// Step 2: Create agent StatefulSet with user configuration
		config := portServices.AgentResourceConfig{
			AgentID:       agentID,
			SessionID:     sessionID,
			UserID:        userID,
			Image:         "test-agent:v1.0",
			MemoryRequest: "512Mi",
			CPURequest:    "200m",
			MemoryLimit:   "1Gi",
			CPULimit:      "1000m",
			StorageSize:   "2Gi",
			Namespace:     testutils.EnvTestNamespace,
		}

		err = svc.CreateAgentStatefulSetWithConfig(ctx, config)
		require.NoError(t, err)

		// Step 3: Verify all resources are created and properly linked
		statefulset := &appsv1.StatefulSet{}
		key := client.ObjectKey{
			Namespace: testutils.EnvTestNamespace,
			Name:      "agent-" + agentID,
		}
		err = suite.GetClient().Get(ctx, key, statefulset)
		require.NoError(t, err)

		// Verify labels and user linkage
		assert.Equal(t, userID, statefulset.Spec.Template.Spec.Containers[0].Env[2].Value) // USER_ID env var
		assert.Equal(t, sessionID, statefulset.Labels["session-id"])

		// Verify InitContainer exists and references correct user resources
		initContainer := statefulset.Spec.Template.Spec.InitContainers[0]
		assert.Contains(t, initContainer.Args[0], "cp /config/subscriptions.json")
		// Secret is now handled via envFrom, not via volume mount

		// Verify volumes reference correct user resources
		volumes := statefulset.Spec.Template.Spec.Volumes
<<<<<<< HEAD
		var configMapFound bool
=======
		var configMapFound, secretFound bool
>>>>>>> f1433af1

		for _, vol := range volumes {
			if vol.Name == "config-volume" && vol.ConfigMap != nil {
				expectedName := "user-" + userID + "-notifications"
				assert.Equal(t, expectedName, vol.ConfigMap.Name)
				configMapFound = true
			}
		}

		assert.True(t, configMapFound, "ConfigMap volume not found or incorrectly configured")

		// Check that secret is referenced via envFrom instead of volume
		agentContainer := statefulset.Spec.Template.Spec.Containers[0]
		require.NotNil(t, agentContainer.EnvFrom)
		require.Len(t, agentContainer.EnvFrom, 1)
		assert.NotNil(t, agentContainer.EnvFrom[0].SecretRef)
		assert.Equal(t, "user-"+userID+"-env", agentContainer.EnvFrom[0].SecretRef.Name)

		// Step 4: Verify user resources contain correct data
		configMap := &corev1.ConfigMap{}
		configMapKey := client.ObjectKey{
			Namespace: testutils.EnvTestNamespace,
			Name:      "user-" + userID + "-notifications",
		}
		err = suite.GetClient().Get(ctx, configMapKey, configMap)
		require.NoError(t, err)

		expectedConfigData := "slack:https://hooks.slack.com/test,email:user@example.com"
		assert.Equal(t, expectedConfigData, configMap.Data["subscriptions.json"])

		secret := &corev1.Secret{}
		secretKey := client.ObjectKey{
			Namespace: testutils.EnvTestNamespace,
			Name:      "user-" + userID + "-env",
		}
		err = suite.GetClient().Get(ctx, secretKey, secret)
		require.NoError(t, err)

		assert.Equal(t, []byte("ghp_integration123"), secret.Data["GITHUB_TOKEN"])
		assert.Equal(t, []byte("postgresql://test:test@localhost/test"), secret.Data["DATABASE_URL"])
		assert.Equal(t, []byte("debug"), secret.Data["LOG_LEVEL"])

		// Step 5: Cleanup and verify complete removal
		err = svc.DeleteStatefulSet(ctx, agentID)
		require.NoError(t, err)

		err = svc.DeleteUserResources(ctx, userID)
		require.NoError(t, err)

		// Verify everything is deleted
		err = suite.GetClient().Get(ctx, key, statefulset)
		assert.True(t, client.IgnoreNotFound(err) == nil, "StatefulSet should be deleted")

		err = suite.GetClient().Get(ctx, configMapKey, configMap)
		assert.True(t, client.IgnoreNotFound(err) == nil, "ConfigMap should be deleted")

		err = suite.GetClient().Get(ctx, secretKey, secret)
		assert.True(t, client.IgnoreNotFound(err) == nil, "Secret should be deleted")
	})
}<|MERGE_RESOLUTION|>--- conflicted
+++ resolved
@@ -585,13 +585,8 @@
 		}
 
 		assert.Equal(t, "/config", volumeMountNames["config-volume"])
-<<<<<<< HEAD
 		assert.Equal(t, "/notifications", volumeMountNames["notifications"])
-=======
-		assert.Equal(t, "/secret", volumeMountNames["secret-volume"])
-		assert.Equal(t, "/shared/config", volumeMountNames["shared-config"])
 		assert.Equal(t, "/shared/env", volumeMountNames["shared-env"])
->>>>>>> f1433af1
 
 		// Verify read-only mounts
 		for _, vm := range initContainer.VolumeMounts {
@@ -627,16 +622,9 @@
 		}
 
 		assert.Equal(t, "/data", volumeMountNames["data"])
-<<<<<<< HEAD
 		assert.Equal(t, "/home/agentapi/notifications", volumeMountNames["notifications"])
-
+    assert.Equal(t, "/shared/env", volumeMountNames["shared-env"])
 		// Verify notifications volume is read-only for agent container
-=======
-		assert.Equal(t, "/shared/config", volumeMountNames["shared-config"])
-		assert.Equal(t, "/shared/env", volumeMountNames["shared-env"])
-
-		// Verify shared volumes are read-only for agent container
->>>>>>> f1433af1
 		for _, vm := range agentContainer.VolumeMounts {
 			if vm.Name == "notifications" {
 				assert.True(t, vm.ReadOnly, "Notifications volume should be read-only for agent container")
@@ -759,11 +747,7 @@
 
 		// Verify volumes reference correct user resources
 		volumes := statefulset.Spec.Template.Spec.Volumes
-<<<<<<< HEAD
 		var configMapFound bool
-=======
-		var configMapFound, secretFound bool
->>>>>>> f1433af1
 
 		for _, vol := range volumes {
 			if vol.Name == "config-volume" && vol.ConfigMap != nil {
