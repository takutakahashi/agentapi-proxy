--- conflicted
+++ resolved
@@ -788,14 +788,9 @@
 		p.sessionsMutex.Lock()
 		delete(p.sessions, session.ID)
 		p.sessionsMutex.Unlock()
-<<<<<<< HEAD
-
-=======
 		
 		// Remove session from persistent storage
 		p.deleteSessionFromStorage(session.ID)
-		
->>>>>>> 47ae3061
 		// Log session end when process terminates naturally
 		if err := p.logger.LogSessionEnd(session.ID, 0); err != nil {
 			log.Printf("Failed to log session end for %s: %v", session.ID, err)
