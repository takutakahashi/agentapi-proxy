--- conflicted
+++ resolved
@@ -75,13 +75,6 @@
 	// Health check endpoint
 	r.echo.GET("/health", r.handlers.healthHandlers.HealthCheck)
 
-<<<<<<< HEAD
-	// Session management routes - temporarily disabled due to removed SessionHandlers
-	// TODO: Re-implement session management endpoints
-	// r.echo.POST("/start", ...)
-	// r.echo.GET("/search", ...)
-	// r.echo.DELETE("/sessions/:sessionId", ...)
-=======
 	// Session management routes
 	log.Printf("[ROUTES] Registering session management endpoints...")
 	r.echo.POST("/start", r.handlers.sessionHandlers.StartSession)
@@ -91,7 +84,6 @@
 	// Session proxy route
 	r.echo.Any("/:sessionId/*", r.handlers.sessionHandlers.RouteToSession)
 	log.Printf("[ROUTES] Session management endpoints registered")
->>>>>>> fb162d28
 
 	// Add explicit OPTIONS handler for DELETE endpoint to ensure CORS preflight works
 	r.echo.OPTIONS("/sessions/:sessionId", func(c echo.Context) error {
