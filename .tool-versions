--- conflicted
+++ resolved
@@ -1,7 +1,3 @@
-<<<<<<< HEAD
-golang        latest
-=======
 golang        1.25
->>>>>>> f1433af1
 golangci-lint latest
 helm          latest