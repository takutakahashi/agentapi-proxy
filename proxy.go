--- conflicted
+++ resolved
@@ -305,8 +305,6 @@
 			log.Printf("Cleaned up session %s", session.ID)
 		}
 	}()
-<<<<<<< HEAD
-	
 	// Create agentapi server configuration
 	serverAddr := fmt.Sprintf(":%d", session.Port)
 	
@@ -320,23 +318,6 @@
 	}
 	
 	// Create HTTP server with agentapi handler
-=======
-
-	// Create agentapi server
-	// Note: This is a placeholder implementation since we need to understand
-	// the actual agentapi server.Server interface from coder/agentapi
-	serverAddr := fmt.Sprintf(":%d", session.Port)
-
-	// Create a simple HTTP server for now - this would be replaced with actual agentapi server
-	mux := http.NewServeMux()
-	mux.HandleFunc("/health", func(w http.ResponseWriter, r *http.Request) {
-		w.WriteHeader(http.StatusOK)
-		if _, err := w.Write([]byte(`{"status": "ok", "session": "` + session.ID + `"}`)); err != nil {
-			log.Printf("Failed to write health response: %v", err)
-		}
-	})
-
->>>>>>> 4b78067a
 	srv := &http.Server{
 		Addr:    serverAddr,
 		Handler: server,
